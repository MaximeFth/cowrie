# Copyright (c) 2009 Upi Tamminen <desaster@gmail.com>
# See the COPYRIGHT file for more information

from __future__ import absolute_import, division

import getopt
import hashlib
import re
import socket
import time

from twisted.internet import reactor
from twisted.python import log

from cowrie.core.config import CowrieConfig
from cowrie.shell.command import HoneyPotCommand

commands = {}


OUTPUT = [
    'usage: ssh [-46AaCfGgKkMNnqsTtVvXxYy] [-B bind_interface]',
    '           [-b bind_address] [-c cipher_spec] [-D [bind_address:]port]',
    '           [-E log_file] [-e escape_char] [-F configfile] [-I pkcs11]',
    '           [-i identity_file] [-J [user@]host[:port]] [-L address]',
    '           [-l login_name] [-m mac_spec] [-O ctl_cmd] [-o option] [-p port]',  # noqa
    '           [-Q query_option] [-R address] [-S ctl_path] [-W host:port]',
    '           [-w local_tun[:remote_tun]] destination [command]'
]


class command_ssh(HoneyPotCommand):

    def valid_ip(self, address):
        try:
            socket.inet_aton(address)
            return True
        except Exception:
            return False

    def start(self):
        try:
            options = '-1246AaCfgKkMNnqsTtVvXxYb:c:D:e:F:i:L:l:m:O:o:p:R:S:w:'
            optlist, args = getopt.getopt(self.args, options)
        except getopt.GetoptError:
            self.write('Unrecognized option\n')
            self.exit()
        for opt in optlist:
            if opt[0] == '-V':
<<<<<<< HEAD
                self.write(CONFIG.get('shell', 'ssh_version',
                                      fallback="OpenSSH_7.9p1, \
                                      OpenSSL 1.1.1a  20 Nov 2018")+"\n")
=======
                self.write(CowrieConfig().get('shell', 'ssh_version',
                           fallback="OpenSSH_7.9p1, OpenSSL 1.1.1a  20 Nov 2018")+"\n")
>>>>>>> aeba97b4
                self.exit()
                return
        if not len(args):
            for l in OUTPUT:
                self.write('{0}\n'.format(l))
            self.exit()
            return
        user, host = 'root', args[0]
        for opt in optlist:
            if opt[0] == '-l':
                user = opt[1]
        if args[0].count('@'):
            user, host = args[0].split('@', 1)

        if re.match('^[0-9.]+$', host):
            if self.valid_ip(host):
                self.ip = host
            else:
                self.write('ssh: Could not resolve hostname %s: \
                    Name or service not known\n' % (host,))
                self.exit()
        else:
            s = hashlib.md5(host).hexdigest()
            self.ip = '.'.join([str(int(x, 16)) for x in
                                (s[0:2], s[2:4], s[4:6], s[6:8])])

        self.host = host
        self.user = user

        self.write('The authenticity of host \'%s (%s)\' \
            can\'t be established.\n' % (self.host, self.ip))
        self.write('RSA key fingerprint is \
            9d:30:97:8a:9e:48:0d:de:04:8d:76:3a:7b:4b:30:f8.\n')
        self.write('Are you sure you want to continue connecting (yes/no)? ')
        self.callbacks = [self.yesno, self.wait]

    def yesno(self, line):
        self.write('Warning: Permanently added \'{}\' (RSA) to the \
            list of known hosts.\n'.format(self.host))
        self.write('%s@%s\'s password: ' % (self.user, self.host))
        self.protocol.password_input = True

    def wait(self, line):
        reactor.callLater(2, self.finish, line)

    def finish(self, line):
        self.pause = False
        rest, host = self.host, 'localhost'
        rest = self.host.strip().split('.')
        if len(rest) and rest[0].isalpha():
            host = rest[0]
        self.protocol.hostname = host
        self.protocol.cwd = '/root'
        if not self.fs.exists(self.protocol.cwd):
            self.protocol.cwd = '/'
        self.protocol.password_input = False
        self.write('Linux {} 2.6.26-2-686 #1 SMP Wed Nov 4 20:45:37 \
            UTC 2009 i686\n'.format(self.protocol.hostname))
        self.write('Last login: %s from 192.168.9.4\n'
                   % (time.ctime(time.time() - 123123),))
        self.exit()

    def lineReceived(self, line):
        log.msg('INPUT (ssh):', line)
        if len(self.callbacks):
            self.callbacks.pop(0)(line)


commands['/usr/bin/ssh'] = command_ssh
commands['ssh'] = command_ssh<|MERGE_RESOLUTION|>--- conflicted
+++ resolved
@@ -47,14 +47,8 @@
             self.exit()
         for opt in optlist:
             if opt[0] == '-V':
-<<<<<<< HEAD
-                self.write(CONFIG.get('shell', 'ssh_version',
-                                      fallback="OpenSSH_7.9p1, \
-                                      OpenSSL 1.1.1a  20 Nov 2018")+"\n")
-=======
                 self.write(CowrieConfig().get('shell', 'ssh_version',
                            fallback="OpenSSH_7.9p1, OpenSSL 1.1.1a  20 Nov 2018")+"\n")
->>>>>>> aeba97b4
                 self.exit()
                 return
         if not len(args):
